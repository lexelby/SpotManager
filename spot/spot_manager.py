--- conflicted
+++ resolved
@@ -269,11 +269,7 @@
         return remaining_budget, net_new_utility
 
     def _get_managed_spot_requests(self):
-<<<<<<< HEAD
-        output = wrap([r for r in self.conn.get_all_spot_instance_requests() if not r.tags.get("Name") or r.tags.get("Name").startswith(self.settings.ec2.instance.name)])
-=======
-        output = wrap([dictwrap(r) for r in self.ec2_conn.get_all_spot_instance_requests() if not r.tags.get("Name") or r.tags.get("Name").startswith(self.settings.ec2.instance.name)])
->>>>>>> aacea46f
+        output = wrap([r for r in self.ec2_conn.get_all_spot_instance_requests() if not r.tags.get("Name") or r.tags.get("Name").startswith(self.settings.ec2.instance.name)])
         # Log.note("got spot from amazon {{spot_ids}}",  spot_ids=output.id}
         return output
 
@@ -291,11 +287,7 @@
             while not please_stop:
                 spot_requests = self._get_managed_spot_requests()
                 last_get = Date.now()
-<<<<<<< HEAD
-                instances = wrap({i.id: i for r in self.conn.get_all_instances() for i in r.instances})
-=======
-                instances = wrap({i.id: dictwrap(i) for r in self.ec2_conn.get_all_instances() for i in r.instances})
->>>>>>> aacea46f
+                instances = wrap({i.id: i for r in self.ec2_conn.get_all_instances() for i in r.instances})
                 # INSTANCES THAT REQUIRE SETUP
                 time_to_stop_trying = {}
                 please_setup = [(i, r) for i, r in [(instances[r.instance_id], r) for r in spot_requests] if i.id and not i.tags.get("Name") and i._state.name == "running"]
@@ -360,7 +352,7 @@
             subnet = self.vpc_conn.get_all_subnets(filters={'subnet_id': subnet_id})[0]
             return subnet.availability_zone
         except IndexError:
-            Log.warning("subnet {{subnet_id}} not found", interface_settings)
+            Log.warning("subnet {{subnet_id}} not found", subnet_id)
             return None
 
     def _get_valid_availability_zones(self):
